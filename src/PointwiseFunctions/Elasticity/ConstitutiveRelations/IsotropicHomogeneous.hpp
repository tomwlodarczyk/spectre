// Distributed under the MIT License.
// See LICENSE.txt for details.

#pragma once

#include <cstddef>
#include <limits>
#include <pup.h>

#include "DataStructures/Tensor/TypeAliases.hpp"
#include "Options/Options.hpp"
#include "Parallel/CharmPupable.hpp"
#include "PointwiseFunctions/Elasticity/ConstitutiveRelations/ConstitutiveRelation.hpp"  // IWYU pragma: keep
#include "Utilities/TMPL.hpp"

/// \cond
class DataVector;
/// \endcond

namespace Elasticity {
namespace ConstitutiveRelations {

/*!
 * \brief An isotropic and homogeneous material
 *
 * \details For an isotropic and homogeneous material the linear constitutive
 * relation \f$T^{ij}=-Y^{ijkl}S_{kl}\f$ reduces to
 *
 * \f[
 * Y^{ijkl} = \lambda \delta^{ij}\delta^{kl} + \mu
 * \left(\delta^{ik}\delta^{jl} + \delta^{il}\delta^{jk}\right) \\
 * \implies \quad T^{ij} = -\lambda \mathrm{Tr}(S) \delta^{ij} - 2\mu S^{ij}
 * \f]
 *
 * with the _Lamé parameter_ \f$\lambda\f$ and the _shear modulus_ (or
 * _rigidity_) \f$\mu\f$. In the parametrization chosen in this implementation
 * we use the _bulk modulus_ (or _incompressibility_)
 *
 * \f[
 * K=\lambda + \frac{2}{3}\mu
 * \f]
 *
 * instead of the Lamé parameter. In this parametrization the
 * stress-strain relation
 *
 * \f[
 * T^{ij} = -K \mathrm{Tr}(S) \delta^{ij} - 2\mu\left(S^{ij} -
 * \frac{1}{3}\mathrm{Tr}(S)\delta^{ij}\right)
 * \f]
 *
 * decomposes into a scalar and a traceless part (Eq. 11.18 in
 * \cite ThorneBlandford2017). Parameters also often used in this context are
 * the _Young's modulus_
 *
 * \f[
 * E=\frac{9K\mu}{3K+\mu}=\frac{\mu(3\lambda+2\mu)}{\lambda+\mu}
<<<<<<< HEAD
 * \f]
 *
 * and the _Poisson ratio_
 *
 * \f[
 * \nu=\frac{3K-2\mu}{2(3K+\mu)}=\frac{\lambda}{2(\lambda+\mu)}\text{.}
 * \f]
 *
 * Inversely, these relations read:
 *
 * \f[
 * K =\frac{E}{3(1-2\nu)}, \quad
 * \lambda =\frac{E\nu}{(1+\nu)(1-2\nu)}, \quad
=======
 * \f] and the _Poisson ratio_ \f[
 * \nu=\frac{3K-2\mu}{2(3K+\mu)}=\frac{\lambda}{2(\lambda+\mu)}
 * \f]. Inversely, these relations read: \f[
 * K =\frac{E}{3(1-2\nu)} \quad
 * \lambda =\frac{E\nu}{(1+\nu)(1-2\nu)} \quad
>>>>>>> d407160b
 * \mu =\frac{E}{2(1+\nu)}
 * \f]
 *
 * **In two dimensions** this implementation reduces to the plane-stress
 * approximation. We assume that all stresses apply in the plane of the
 * computational domain, which corresponds to scenarios of in-plane stretching
 * and shearing of thin slabs of material. Since orthogonal stresses vanish as
 * \f$T^{i3}=0=T^{3i}\f$ we find \f$\mathrm{Tr}(S)=\frac{2\mu}{\lambda +
 * 2\mu}\mathrm{Tr}^{(2)}(S)\f$, where \f$\mathrm{Tr}^{(2)}\f$ denotes that the
 * trace only applies to the two dimensions within the plane. The constitutive
<<<<<<< HEAD
 * relation thus reduces to
 *
 * \f{align}
 * T^{ij}=&-\frac{2\lambda\mu}{\lambda + 2\mu}\mathrm{Tr}^{(2)}(S)\delta^{ij} -
 * 2\mu S^{ij} \\
 * =&-\frac{E\nu}{1-\nu^2}\mathrm{Tr}^{(2)}(S)\delta^{ij} -
 * \frac{E}{1+\nu}S^{ij}
 * \f}
 *
 * which is non-zero only in the directions of the plane. Since the stresses
=======
 * relation thus reduces to \f[
 * T^{ij}=-\frac{2\lambda\mu}{\lambda + 2\mu}\mathrm{Tr}^{(2)}\delta^{ij} -
 * 2\mu S^{ij} \\
 * =-\frac{E\nu}{1-\nu^2}\mathrm{Tr}^{(2)}\delta^{ij} - \frac{E}{1+\nu}S^{ij}
 * \f] which is non-zero only in the directions of the plane. Since the stresses
>>>>>>> d407160b
 * are also assumed to be constant along the thickness of the plane
 * \f$\partial_3T^{ij}=0\f$ the elasticity problem \f$-\partial_i T^{ij}=F^j\f$
 * reduces to two dimensions.
 */
template <size_t Dim>
class IsotropicHomogeneous : public ConstitutiveRelation<Dim> {
 public:
  static constexpr size_t volume_dim = Dim;

  struct BulkModulus {
    using type = double;
    static constexpr Options::String help = {
        "The incompressibility of the material"};
    static type lower_bound() noexcept { return 0.0; }
  };

  struct ShearModulus {
    using type = double;
    static constexpr Options::String help = {"The rigidity of the material"};
    static type lower_bound() noexcept { return 0.0; }
  };

  using options = tmpl::list<BulkModulus, ShearModulus>;

  static constexpr Options::String help = {
      "A constitutive relation that describes an isotropic, homogeneous "
      "material in terms of two elastic moduli. These bulk and shear moduli "
      "indicate the material's resistance to volume and shape changes, "
      "respectively. Both are measured in units of stress, typically Pascals."};

  IsotropicHomogeneous() = default;
  IsotropicHomogeneous(const IsotropicHomogeneous&) = default;
  IsotropicHomogeneous& operator=(const IsotropicHomogeneous&) = default;
  IsotropicHomogeneous(IsotropicHomogeneous&&) = default;
  IsotropicHomogeneous& operator=(IsotropicHomogeneous&&) = default;
  ~IsotropicHomogeneous() override = default;

  IsotropicHomogeneous(double bulk_modulus, double shear_modulus) noexcept;

  /// The constitutive relation that characterizes the elastic properties of a
  /// material
  tnsr::II<DataVector, Dim> stress(const tnsr::ii<DataVector, Dim>& strain,
                                   const tnsr::I<DataVector, Dim>& x) const
      noexcept override;

  /// The bulk modulus (or incompressibility) \f$K\f$
  double bulk_modulus() const noexcept;
  /// The shear modulus (or rigidity) \f$\mu\f$
  double shear_modulus() const noexcept;
  /// The Lamé parameter \f$\lambda\f$
  double lame_parameter() const noexcept;
  /// The Young's modulus \f$E\f$
  double youngs_modulus() const noexcept;
  /// The Poisson ratio \f$\nu\f$
  double poisson_ratio() const noexcept;

  // clang-tidy: no runtime references
  void pup(PUP::er& /*p*/) noexcept override;  //  NOLINT

  explicit IsotropicHomogeneous(CkMigrateMessage* /*unused*/) noexcept {}

  WRAPPED_PUPable_decl_base_template(  // NOLINT
      SINGLE_ARG(ConstitutiveRelation<Dim>), IsotropicHomogeneous);

 private:
  double bulk_modulus_ = std::numeric_limits<double>::signaling_NaN();
  double shear_modulus_ = std::numeric_limits<double>::signaling_NaN();
};

template <size_t Dim>
bool operator==(const IsotropicHomogeneous<Dim>& lhs,
                const IsotropicHomogeneous<Dim>& rhs) noexcept;
template <size_t Dim>
bool operator!=(const IsotropicHomogeneous<Dim>& lhs,
                const IsotropicHomogeneous<Dim>& rhs) noexcept;

/// \cond
template <size_t Dim>
PUP::able::PUP_ID IsotropicHomogeneous<Dim>::my_PUP_ID = 0;
/// \endcond

}  // namespace ConstitutiveRelations
}  // namespace Elasticity<|MERGE_RESOLUTION|>--- conflicted
+++ resolved
@@ -54,27 +54,11 @@
  *
  * \f[
  * E=\frac{9K\mu}{3K+\mu}=\frac{\mu(3\lambda+2\mu)}{\lambda+\mu}
-<<<<<<< HEAD
- * \f]
- *
- * and the _Poisson ratio_
- *
- * \f[
- * \nu=\frac{3K-2\mu}{2(3K+\mu)}=\frac{\lambda}{2(\lambda+\mu)}\text{.}
- * \f]
- *
- * Inversely, these relations read:
- *
- * \f[
- * K =\frac{E}{3(1-2\nu)}, \quad
- * \lambda =\frac{E\nu}{(1+\nu)(1-2\nu)}, \quad
-=======
  * \f] and the _Poisson ratio_ \f[
  * \nu=\frac{3K-2\mu}{2(3K+\mu)}=\frac{\lambda}{2(\lambda+\mu)}
  * \f]. Inversely, these relations read: \f[
  * K =\frac{E}{3(1-2\nu)} \quad
  * \lambda =\frac{E\nu}{(1+\nu)(1-2\nu)} \quad
->>>>>>> d407160b
  * \mu =\frac{E}{2(1+\nu)}
  * \f]
  *
@@ -85,24 +69,11 @@
  * \f$T^{i3}=0=T^{3i}\f$ we find \f$\mathrm{Tr}(S)=\frac{2\mu}{\lambda +
  * 2\mu}\mathrm{Tr}^{(2)}(S)\f$, where \f$\mathrm{Tr}^{(2)}\f$ denotes that the
  * trace only applies to the two dimensions within the plane. The constitutive
-<<<<<<< HEAD
- * relation thus reduces to
- *
- * \f{align}
- * T^{ij}=&-\frac{2\lambda\mu}{\lambda + 2\mu}\mathrm{Tr}^{(2)}(S)\delta^{ij} -
- * 2\mu S^{ij} \\
- * =&-\frac{E\nu}{1-\nu^2}\mathrm{Tr}^{(2)}(S)\delta^{ij} -
- * \frac{E}{1+\nu}S^{ij}
- * \f}
- *
- * which is non-zero only in the directions of the plane. Since the stresses
-=======
  * relation thus reduces to \f[
  * T^{ij}=-\frac{2\lambda\mu}{\lambda + 2\mu}\mathrm{Tr}^{(2)}\delta^{ij} -
  * 2\mu S^{ij} \\
  * =-\frac{E\nu}{1-\nu^2}\mathrm{Tr}^{(2)}\delta^{ij} - \frac{E}{1+\nu}S^{ij}
  * \f] which is non-zero only in the directions of the plane. Since the stresses
->>>>>>> d407160b
  * are also assumed to be constant along the thickness of the plane
  * \f$\partial_3T^{ij}=0\f$ the elasticity problem \f$-\partial_i T^{ij}=F^j\f$
  * reduces to two dimensions.
@@ -144,9 +115,9 @@
 
   /// The constitutive relation that characterizes the elastic properties of a
   /// material
-  tnsr::II<DataVector, Dim> stress(const tnsr::ii<DataVector, Dim>& strain,
-                                   const tnsr::I<DataVector, Dim>& x) const
-      noexcept override;
+  tnsr::II<DataVector, Dim> stress(
+      const tnsr::ii<DataVector, Dim>& strain,
+      const tnsr::I<DataVector, Dim>& x) const noexcept override;
 
   /// The bulk modulus (or incompressibility) \f$K\f$
   double bulk_modulus() const noexcept;
